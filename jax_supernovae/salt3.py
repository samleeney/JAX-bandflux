"""SALT3-NIR model implementation in JAX."""
import jax
import jax.numpy as jnp
import jax.lax as lax
import numpy as np
import sncosmo
import os
import pytest
import math
from jax_supernovae.bandpasses import HC_ERG_AA, MODEL_BANDFLUX_SPACING
from functools import partial
from jax import vmap
import importlib.resources
from jax_supernovae import dust

# Enable float64 precision
jax.config.update("jax_enable_x64", True)

# Constants
H_ERG_S = 6.62607015e-27  # Planck constant in erg*s

# Get package directory
PACKAGE_DIR = os.path.dirname(__file__)

# Model directory - hardcoded path
MODEL_DIR = os.path.join(PACKAGE_DIR, 'data/models/salt3-nir/salt3nir-p22')

def read_griddata_file(filename):
    """Read 2-d grid data from a text file.

    Parameters
    ----------
    filename : str
        Path to the file containing grid data

    Returns
    -------
    tuple
        (phase, wavelength, values) where:
        - phase is an array of unique phase values
        - wavelength is an array of unique wavelength values
        - values is a 2D grid of flux values
    
    Notes
    -----
    Each line in the file has values `x0 x1 y` (phase, wavelength, flux), space separated.
    """
    # Read data from file
    data = np.loadtxt(filename)
    
    # Get unique phase and wavelength values, ensuring they're sorted
    phase = np.sort(np.unique(data[:, 0]))
    wave = np.sort(np.unique(data[:, 1]))
    
    # Create empty grid
    values = np.zeros((len(phase), len(wave)))
    
    # Map each data point to its position in the grid
    for p, w, v in data:
        pi = np.searchsorted(phase, p)
        wi = np.searchsorted(wave, w)
        values[pi, wi] = v
    
    return phase, wave, values

# Read M0 and M1 data
m0_file = os.path.join(MODEL_DIR, 'salt3_template_0.dat')
m1_file = os.path.join(MODEL_DIR, 'salt3_template_1.dat')
cl_file = os.path.join(MODEL_DIR, 'salt3_color_correction.dat')

# Read data and apply scaling (match SNCosmo exactly)
SCALE_FACTOR = 1e-12
phase_grid, wave_grid, m0_data = read_griddata_file(m0_file)
_, _, m1_data = read_griddata_file(m1_file)

# Apply scale factor to data (match SNCosmo exactly)
m0_data = m0_data * SCALE_FACTOR
m1_data = m1_data * SCALE_FACTOR

# Convert to JAX arrays
phase_grid = jnp.array(phase_grid)
wave_grid = jnp.array(wave_grid)
m0_data = jnp.array(m0_data)  # Scale factor already applied
m1_data = jnp.array(m1_data)  # Scale factor already applied

# Read color law coefficients
with open(cl_file, 'r') as f:
    words = f.read().split()
    ncoeffs = int(words[0])
    colorlaw_coeffs = jnp.array([float(word) for word in words[1: 1 + ncoeffs]])
    colorlaw_range = [3000., 7000.]  # Default range
    for i in range(1+ncoeffs, len(words), 2):
        if words[i] == 'Salt2ExtinctionLaw.min_lambda':
            colorlaw_range[0] = float(words[i+1])
        elif words[i] == 'Salt2ExtinctionLaw.max_lambda':
            colorlaw_range[1] = float(words[i+1])

@jax.jit
def kernval(x):
    """Compute kernel value for bicubic interpolation.
    
    Parameters
    ----------
    x : float or array
        Input value(s) for kernel function
    
    Returns
    -------
    float or array
        Kernel value(s)
    
    Notes
    -----
    This matches SNCosmo's implementation exactly:
    W(x) = (a+2)*x**3-(a+3)*x**2+1 for x<=1
    W(x) = a( x**3-5*x**2+8*x-4) for 1<x<2
    W(x) = 0 for x>2
    where a=-0.5
    """
    x = jnp.abs(x)
    a = -0.5  # This matches SNCosmo's value
    
    # Calculate the result for each case
    case1 = (a + 2) * x**3 - (a + 3) * x**2 + 1  # x <= 1
    case2 = a * (x**3 - 5 * x**2 + 8 * x - 4)    # 1 < x < 2
    
    # Use where to select the appropriate result
    result = jnp.where(x <= 1, case1,
                       jnp.where(x < 2, case2, 0.0))
    
    return result

@jax.jit
def find_index(values, x):
    """Find index i such that values[i] <= x < values[i+1].
    
    Parameters
    ----------
    values : array
        Sorted array of values
    x : float
        Value to find in the array
    
    Returns
    -------
    int
        Index i such that values[i] <= x < values[i+1]
    """
    i = jnp.searchsorted(values, x) - 1
    i = jnp.clip(i, 0, len(values) - 2)  # Ensure we stay within bounds
    return i.astype(jnp.int32)

@jax.jit
def compute_interpolation_weights(x, values):
    """Compute interpolation weights and indices.
    
    Parameters
    ----------
    x : float
        The point to interpolate at
    values : array
        The grid values to interpolate between
        
    Returns
    -------
    tuple
        (indices, normalized coordinates, in_bounds, near_boundary)
    """
    # Find indices
    i = find_index(values, x)
    
    # Check bounds and boundaries
    in_bounds = (x >= values[0]) & (x <= values[-1])
    near_boundary = (i <= 0) | (i >= len(values) - 2)
    
    # Calculate normalized coordinates
    dx = (x - values[i]) / (values[i + 1] - values[i])
    
    return i, dx, in_bounds, near_boundary

@jax.jit
def interpolate_2d(phase, wave, data):
    """Perform 2D interpolation on gridded data.
    
    Parameters
    ----------
    phase : float
        Phase value to interpolate at
    wave : float
        Wavelength value to interpolate at
    data : array
        2D grid of values to interpolate from
        
    Returns
    -------
    float
        Interpolated value
    """
    # Compute weights for both dimensions
    ix, dx, x_in_bounds, x_near_boundary = compute_interpolation_weights(phase, phase_grid)
    iy, dy, y_in_bounds, y_near_boundary = compute_interpolation_weights(wave, wave_grid)
    
    # Check if we need to use linear interpolation
    near_boundary = x_near_boundary | y_near_boundary
    
    # Get corner values for linear interpolation
    z00 = data[ix, iy]
    z01 = data[ix, iy + 1]
    z10 = data[ix + 1, iy]
    z11 = data[ix + 1, iy + 1]
    
    # Linear interpolation
    linear_result = (z00 * (1 - dx) * (1 - dy) +
                    z10 * dx * (1 - dy) +
                    z01 * (1 - dx) * dy +
                    z11 * dx * dy)
    
    # For bicubic interpolation, pad the array with edge values
    padded = jnp.pad(data, ((1, 1), (1, 1)), mode='edge')
    
    # Get 4x4 grid for bicubic interpolation
    ix_pad = ix + 1  # Adjust for padding
    iy_pad = iy + 1
    grid = lax.dynamic_slice(padded, (ix_pad - 1, iy_pad - 1), (4, 4))
    
    # Calculate bicubic weights
    wx = jnp.array([
        kernval(dx + 1.0),
        kernval(dx),
        kernval(dx - 1.0),
        kernval(dx - 2.0)
    ])
    
    wy = jnp.array([
        kernval(dy + 1.0),
        kernval(dy),
        kernval(dy - 1.0),
        kernval(dy - 2.0)
    ])
    
    # Calculate bicubic interpolation
    cubic_result = jnp.sum(jnp.outer(wx, wy) * grid)
    
    # Use linear interpolation near boundaries, bicubic otherwise
    result = jnp.where(near_boundary, linear_result, cubic_result)
    
    # Return 0 if out of bounds, interpolated value otherwise
    return jnp.where(x_in_bounds & y_in_bounds, result, 0.0)

@jax.jit
def salt3_m0_single(phase, wave):
    """Get the M0 component at a single phase and wavelength.
    
    Parameters
    ----------
    phase : float
        Rest-frame phase in days
    wave : float
        Rest-frame wavelength in Angstroms
        
    Returns
    -------
    float
        M0 component value
    """
    return interpolate_2d(phase, wave, m0_data)

@jax.jit
def salt3_m1_single(phase, wave):
    """Get the M1 component at a single phase and wavelength.
    
    Parameters
    ----------
    phase : float
        Rest-frame phase in days
    wave : float
        Rest-frame wavelength in Angstroms
        
    Returns
    -------
    float
        M1 component value
    """
    return interpolate_2d(phase, wave, m1_data)

@jax.jit
def salt3_m0(phase, wave):
    """Get the M0 component at the given phase and wavelength.

    Args:
        phase (float or array): Rest-frame phase in days
        wave (float or array): Rest-frame wavelength in Angstroms

    Returns:
        float or array: M0 component value(s)
    """
    phase = jnp.asarray(phase)
    wave = jnp.asarray(wave)

    # Handle scalar inputs
    if phase.ndim == 0 and wave.ndim == 0:
        return salt3_m0_single(phase, wave)

    # Handle 2D inputs with broadcasting
    if phase.ndim == 2 and wave.ndim == 2:
        # First vmap over phases (axis 0)
        phase_mapped = jax.vmap(lambda p: jax.vmap(lambda w: salt3_m0_single(p, w))(wave[0, :]))(phase[:, 0])
        return phase_mapped

    # Handle array inputs of same size
    if phase.ndim == 1 and wave.ndim == 1 and phase.shape == wave.shape:
        return jax.vmap(lambda p, w: salt3_m0_single(p, w))(phase, wave)

    # Handle broadcasting case (phase array with single wavelength)
    if phase.ndim == 1 and wave.ndim == 0:
        return jax.vmap(lambda p: salt3_m0_single(p, wave))(phase)

    # Handle broadcasting case (single phase with wavelength array)
    if phase.ndim == 0 and wave.ndim == 1:
        return jax.vmap(lambda w: salt3_m0_single(phase, w))(wave)

    # Handle broadcasting case (phase array with wave array of different size)
    if phase.ndim == 1 and wave.ndim == 1:
        # First map over phases, then over wavelengths
        return jax.vmap(lambda p: jax.vmap(lambda w: salt3_m0_single(p, w))(wave))(phase)

    raise ValueError("Unsupported input shapes for salt3_m0")

@jax.jit
def salt3_m1(phase, wave):
    """Get the M1 component at the given phase and wavelength.

    Args:
        phase (float or array): Rest-frame phase in days
        wave (float or array): Rest-frame wavelength in Angstroms

    Returns:
        float or array: M1 component value(s)
    """
    phase = jnp.asarray(phase)
    wave = jnp.asarray(wave)

    # Handle scalar inputs
    if phase.ndim == 0 and wave.ndim == 0:
        return salt3_m1_single(phase, wave)

    # Handle 2D inputs with broadcasting
    if phase.ndim == 2 and wave.ndim == 2:
        # First vmap over phases (axis 0)
        phase_mapped = jax.vmap(lambda p: jax.vmap(lambda w: salt3_m1_single(p, w))(wave[0, :]))(phase[:, 0])
        return phase_mapped

    # Handle array inputs of same size
    if phase.ndim == 1 and wave.ndim == 1 and phase.shape == wave.shape:
        return jax.vmap(lambda p, w: salt3_m1_single(p, w))(phase, wave)

    # Handle broadcasting case (phase array with single wavelength)
    if phase.ndim == 1 and wave.ndim == 0:
        return jax.vmap(lambda p: salt3_m1_single(p, wave))(phase)

    # Handle broadcasting case (single phase with wavelength array)
    if phase.ndim == 0 and wave.ndim == 1:
        return jax.vmap(lambda w: salt3_m1_single(phase, w))(wave)

    # Handle broadcasting case (phase array with wave array of different size)
    if phase.ndim == 1 and wave.ndim == 1:
        # First map over phases, then over wavelengths
        return jax.vmap(lambda p: jax.vmap(lambda w: salt3_m1_single(p, w))(wave))(phase)

    raise ValueError("Unsupported input shapes for salt3_m1")

@jax.jit
def salt3_colorlaw(wave):
    """Calculate SALT3 color law at given wavelength."""
    wave = jnp.asarray(wave)
    
    # Define constants (exactly as in SNCosmo)
    B_WAVE = 4302.57
    V_WAVE = 5428.55
    v_minus_b = V_WAVE - B_WAVE
    
    # Calculate normalized wavelength
    l = (wave - B_WAVE) / v_minus_b
    l_lo = (colorlaw_range[0] - B_WAVE) / v_minus_b
    l_hi = (colorlaw_range[1] - B_WAVE) / v_minus_b
    
    # Calculate polynomial coefficients
    alpha = 1. - jnp.sum(colorlaw_coeffs)
    coeffs = jnp.concatenate([jnp.array([0., alpha]), colorlaw_coeffs])
    coeffs_rev = jnp.flipud(coeffs)
    
    # Calculate derivative coefficients
    prime_coeffs = jnp.arange(len(coeffs)) * coeffs
    prime_coeffs = prime_coeffs[1:]  # Remove first element (0)
    prime_coeffs_rev = jnp.flipud(prime_coeffs)
    
    # Calculate polynomial values at boundaries
    p_lo = jnp.polyval(coeffs_rev, l_lo)
    pprime_lo = jnp.polyval(prime_coeffs_rev, l_lo)
    p_hi = jnp.polyval(coeffs_rev, l_hi)
    pprime_hi = jnp.polyval(prime_coeffs_rev, l_hi)
    
    # Calculate extinction for each region
    extinction = jnp.where(
        l < l_lo,
        p_lo + pprime_lo * (l - l_lo),  # Blue side
        jnp.where(
            l > l_hi,
            p_hi + pprime_hi * (l - l_hi),  # Red side
            jnp.polyval(coeffs_rev, l)  # In between
        )
    )
    
    # Return negative extinction to match SNCosmo's convention
    return -extinction

@partial(jax.jit, static_argnames=['bandpass', 'zpsys'])
def salt3_bandflux(phase, bandpass, params, zp=None, zpsys=None):
    """Calculate bandflux for SALT3 model.
    
    Parameters
    ----------
        Rest-frame phase in days relative to maximum brightness.
    bandpass : Bandpass object
        Bandpass to calculate flux through.
    params : dict
        Model parameters including z, t0, x0, x1, c.
        Optional dust parameters:
        - 'dust_type': int, dust law index (0=ccm89, 1=od94, 2=f99)
        - 'ebv': float, E(B-V) value
        - 'r_v': float, R_V value (default: 3.1)
    zp : float or None, optional
        Zero point for flux. If None, no scaling is applied.
    zpsys : str, optional
        Magnitude system for zero point. Must be provided if zp is not None.
        Default is None.
        
    Returns
    -------
    float or array_like
        Flux in photons/s/cm^2. Return value is float if phase is scalar,
        array if phase is array. If zp and zpsys are given, flux is scaled
        to the requested zeropoint.
    """
    # Check that if zp is provided, zpsys must also be provided
    if zp is not None and zpsys is None:
        raise ValueError('zpsys must be given if zp is not None')
    
    # Convert inputs to arrays and check if input was scalar
    phase = jnp.atleast_1d(phase)
    is_scalar = len(phase.shape) == 0
    
    # Get parameters
    z = params['z']
    t0 = params['t0']
    x0 = params['x0']
    x1 = params['x1']
    c = params['c']
    
    # Convert to rest-frame phase
    a = 1.0 / (1.0 + z)  # Scale factor
    restphase = (phase - t0) * a
    
    # Use pre-computed integration grid from bandpass
    wave = bandpass.integration_wave
    dwave = bandpass.integration_spacing
    restwave = wave * a
    trans = bandpass(wave)
    
    # Pre-compute color law for all wavelengths
    cl = salt3_colorlaw(restwave)
    
    # Compute M0 and M1 components for all phases and wavelengths at once
    m0 = salt3_m0(restphase[:, None], restwave[None, :])
    m1 = salt3_m1(restphase[:, None], restwave[None, :])
    
    # Calculate rest-frame flux for all phases and wavelengths at once
    rest_flux = x0 * (m0 + x1 * m1) * 10**(-0.4 * cl[None, :] * c) * a
    
    # Apply dust extinction if parameters are provided
    has_dust = 'dust_type' in params and 'ebv' in params
    if has_dust:
        dust_type_idx = params['dust_type']
        ebv = params['ebv']
        r_v = params.get('r_v', 3.1)  # Default R_V = 3.1 if not specified
        
        # Get the appropriate dust law function based on the index
        if dust_type_idx == 0:
            dust_law = dust.ccm89_extinction
        elif dust_type_idx == 1:
            dust_law = dust.od94_extinction
        elif dust_type_idx == 2:
            dust_law = dust.f99_extinction
        else:
            # Default to CCM89
            dust_law = dust.ccm89_extinction
        
        # Calculate extinction for each wavelength
        extinction = dust_law(restwave, ebv, r_v)
        
        # Apply extinction to rest-frame flux
        rest_flux = dust.apply_extinction(rest_flux, extinction[None, :])
    
    # Integrate flux through bandpass using trapezoidal rule
    # Multiply by wave and transmission before integration
    integrand = wave[None, :] * trans[None, :] * rest_flux
    result = jnp.trapezoid(integrand, wave, axis=1) / HC_ERG_AA
    
    # Apply zero point if provided
    if zp is not None:
        # Get the magsystem's zpbandflux for this bandpass
        if zpsys == 'ab':
            # For AB system, calculate zpbandflux
            # AB spectrum is 3631 x 10^{-23} erg/s/cm^2/Hz
            # Convert to F_lambda: 3631e-23 * c / wave^2 erg/s/cm^2/AA
            # Then integrate: sum(f * trans * wave) * dwave / (hc)
            zpbandflux = 3631e-23 * dwave / H_ERG_S * jnp.sum(trans / wave)
        else:
            raise ValueError(f"Unsupported magnitude system: {zpsys}")
        
        # Scale the flux according to the zeropoint (exactly like sncosmo)
        zpnorm = 10.**(0.4 * zp) / zpbandflux
        result = result * zpnorm
    
    # Return scalar if input was scalar
    if is_scalar:
        result = result[0]
    
    return result

@partial(jax.jit, static_argnames=['bandpasses', 'zpsys'])
def salt3_multiband_flux(phase, bandpasses, params, zps=None, zpsys=None):
    """Calculate flux for multiple bandpasses at once.
    
    Args:
        phase (array-like): Phase(s) in observer frame.
        bandpasses (list): List of Bandpass objects.
        params (dict): Model parameters including z, t0, x0, x1, c.
        zps (array-like, optional): Zero points for each bandpass.
        zpsys (str, optional): Magnitude system (e.g. 'ab').
        
    Returns:
        array-like: Flux values for each phase and bandpass combination.
    """
    # Convert inputs to arrays
    phase = jnp.atleast_1d(phase)
    n_phase = len(phase)
    n_bands = len(bandpasses)
    
    # Initialize output array
    result = jnp.zeros((n_phase, n_bands))
    
    # Calculate flux for each bandpass
    for i in range(n_bands):
        zp = zps[i] if zps is not None else None
        band_flux = salt3_bandflux(phase, bandpasses[i], params, zp=zp, zpsys=zpsys)
        result = result.at[:, i].set(band_flux)
    
    return result 

def precompute_bandflux_bridge(bandpass):
    """Precompute static components for a given bandpass.
    
    Parameters
    ----------
    bandpass : Bandpass
        Bandpass object to precompute components for
    
    Returns
    -------
    dict
        Dictionary containing:
        - 'wave': the integration wavelength grid
        - 'dwave': spacing between grid points
        - 'trans': the transmission values computed on the grid
        - 'wave_original': original wavelength array for shift interpolation
        - 'trans_original': original transmission array
    """
    wave = bandpass.integration_wave
    dwave = bandpass.integration_spacing
    trans = bandpass(wave)
    
    # Store original arrays for shift interpolation
    return {
        'wave': wave, 
        'dwave': dwave, 
        'trans': trans,
        'wave_original': bandpass.wave,
        'trans_original': bandpass.trans
    }

@jax.jit
def compute_shifted_transmission(wave, wave_original, trans_original, shift):
    """Compute transmission values with wavelength shift.
    
    Parameters
    ----------
    wave : array
        Wavelengths at which to evaluate transmission
    wave_original : array
        Original wavelength array from bandpass
    trans_original : array
        Original transmission array from bandpass
    shift : float or array
        Wavelength shift(s) to apply
        
    Returns
    -------
    array
        Shifted transmission values
    """
    # Apply shift - if shift is callable, it should be evaluated outside JIT
    effective_wave = wave - shift
    
    # Use existing interp function from utils
    from jax_supernovae.utils import interp
    return interp(effective_wave, wave_original, trans_original)

@partial(jax.jit, static_argnames=['zpsys'])
def optimized_salt3_bandflux(phase, wave, dwave, trans, params, 
                            zp=None, zpsys=None, shift=0.0,
                            wave_original=None, trans_original=None):
    """Calculate bandflux for a single bandpass using precomputed static data.
    
    Parameters
    ----------
    phase : array or scalar
        Observer-frame phase(s) at which to compute the flux
    wave : array
        Wavelength grid for integration
    dwave : float
        Spacing between wavelength grid points
    trans : array
        Transmission values on the wavelength grid (used if shift=0)
    params : dict
        Dictionary containing model parameters: 'z', 't0', 'x0', 'x1', 'c'
        Optional dust parameters:
        - 'dust_type': int, dust law index (0=ccm89, 1=od94, 2=f99)
        - 'ebv': float, E(B-V) value
        - 'r_v': float, R_V value (default: 3.1)
    zp : float or None, optional
        Zero point for flux scaling
    zpsys : str or None, optional
        Magnitude system (e.g. 'ab')
    shift : float, optional
        Constant wavelength shift to apply to transmission curve (in Angstroms)
    wave_original : array, optional
        Original wavelength array (required if shift != 0)
    trans_original : array, optional
        Original transmission array (required if shift != 0)
    
    Returns
    -------
    float or array
        Flux in photons/s/cm^2
    """
    if zp is not None and zpsys is None:
        raise ValueError('zpsys must be given if zp is not None')

    # Convert inputs to arrays and check if input was scalar
    phase = jnp.atleast_1d(phase)
    is_scalar = len(phase.shape) == 0

    z = params['z']
    t0 = params['t0']
    x0 = params['x0']
    x1 = params['x1']
    c  = params['c']

    # Calculate scaling factor and transform phase to rest-frame.
    a = 1.0 / (1.0 + z)
    restphase = (phase - t0) * a

    # Scale the integration grid to rest-frame wavelengths.
    restwave = wave * a
    
    # Get transmission values - use shifted version if shift is non-zero
    # Use jnp.where to handle conditional logic in JAX
    shift_is_nonzero = jnp.abs(shift) > 0.0
    has_original_arrays = (wave_original is not None) and (trans_original is not None)
    
    if has_original_arrays:
        # Apply shift and recompute transmission
        trans_computed = compute_shifted_transmission(
            wave, wave_original, trans_original, shift
        )
        # Use jnp.where to select between shifted and original transmission
        trans_shifted = jnp.where(shift_is_nonzero, trans_computed, trans)
    else:
        # Use pre-computed transmission (backward compatibility)
        trans_shifted = trans
    
    # Compute colour law on the restwave grid.
    cl = salt3_colorlaw(restwave)

    # Compute m0 and m1 components over the 2D grid.
    m0 = salt3_m0(restphase[:, None], restwave[None, :])
    m1 = salt3_m1(restphase[:, None], restwave[None, :])

    # Compute rest-frame flux including the colour law effect.
    rest_flux = x0 * (m0 + x1 * m1) * 10**(-0.4 * cl[None, :] * c) * a
<<<<<<< HEAD
    integrand = wave[None, :] * trans_shifted[None, :] * rest_flux
=======
    
    # Apply dust extinction if parameters are provided
    has_dust = 'dust_type' in params and 'ebv' in params
    
    # Define a function to apply dust extinction based on dust_type
    def apply_ccm89(restwave, ebv, r_v):
        return dust.ccm89_extinction(restwave, ebv, r_v)
    
    def apply_od94(restwave, ebv, r_v):
        return dust.od94_extinction(restwave, ebv, r_v)
    
    def apply_f99(restwave, ebv, r_v):
        return dust.f99_extinction(restwave, ebv, r_v)
    
    # Apply dust extinction conditionally
    if has_dust:
        ebv = params['ebv']
        r_v = params.get('r_v', 3.1)  # Default R_V = 3.1 if not specified
        dust_type_idx = params['dust_type']
        
        # Use a JAX-friendly approach to select the dust law
        extinction = jnp.zeros_like(restwave)
        extinction = jnp.where(dust_type_idx == 0, apply_ccm89(restwave, ebv, r_v), extinction)
        extinction = jnp.where(dust_type_idx == 1, apply_od94(restwave, ebv, r_v), extinction)
        extinction = jnp.where(dust_type_idx == 2, apply_f99(restwave, ebv, r_v), extinction)
        
        # Apply extinction to rest-frame flux
        rest_flux = dust.apply_extinction(rest_flux, extinction[None, :])
    
    integrand = wave[None, :] * trans[None, :] * rest_flux
>>>>>>> ccbea68f
    result = jnp.trapezoid(integrand, wave, axis=1) / HC_ERG_AA

    # Apply zero point correction if required.
    if zp is not None:
        if zpsys == 'ab':
            # Note: zpbandflux should also use shifted transmission
            zpbandflux = 3631e-23 * dwave / H_ERG_S * jnp.sum(trans_shifted / wave)
        else:
            raise ValueError(f"Unsupported magnitude system: {zpsys}")
        zpnorm = 10**(0.4 * zp) / zpbandflux
        result = result * zpnorm

    # Return scalar if input was scalar
    if is_scalar:
        result = result[0]
    return result

@partial(jax.jit, static_argnames=['zpsys'])
def optimized_salt3_multiband_flux(phase, bridges, params, zps=None, zpsys=None, shifts=None):
    """Calculate fluxes for multiple bandpasses with transmission shifts.
    
    Parameters
    ----------
    phase : array
        Observer-frame phases
    bridges : list of dict
        Precomputed bridge data for each bandpass
    params : dict
        Model parameters
    zps : list or array or None, optional
        Zero points for each bandpass
    zpsys : str or None, optional
        Magnitude system
    shifts : list or array or None, optional
        Constant wavelength shifts for each bandpass (in Angstroms)
    
    Returns
    -------
    array
        Array of flux values for each phase and band
    """
    phase = jnp.atleast_1d(phase)
    n_phase = len(phase)
    n_bands = len(bridges)
    result = jnp.zeros((n_phase, n_bands))
    
    # Default shifts to zero if not provided
    if shifts is None:
        shifts = [0.0] * n_bands
    
    for i in range(n_bands):
        bp_bridge = bridges[i]
        curr_zp = zps[i] if zps is not None else None
        curr_shift = shifts[i]
        
        # Extract original arrays if available
        wave_original = bp_bridge.get('wave_original', None)
        trans_original = bp_bridge.get('trans_original', None)
        
        band_flux = optimized_salt3_bandflux(
            phase, 
            bp_bridge['wave'], 
            bp_bridge['dwave'], 
            bp_bridge['trans'], 
            params, 
            zp=curr_zp, 
            zpsys=zpsys,
            shift=curr_shift,
            wave_original=wave_original,
            trans_original=trans_original
        )
        result = result.at[:, i].set(band_flux)
    
    return result<|MERGE_RESOLUTION|>--- conflicted
+++ resolved
@@ -699,40 +699,37 @@
 
     # Compute rest-frame flux including the colour law effect.
     rest_flux = x0 * (m0 + x1 * m1) * 10**(-0.4 * cl[None, :] * c) * a
-<<<<<<< HEAD
-    integrand = wave[None, :] * trans_shifted[None, :] * rest_flux
-=======
-    
+
     # Apply dust extinction if parameters are provided
     has_dust = 'dust_type' in params and 'ebv' in params
-    
+
     # Define a function to apply dust extinction based on dust_type
     def apply_ccm89(restwave, ebv, r_v):
         return dust.ccm89_extinction(restwave, ebv, r_v)
-    
+
     def apply_od94(restwave, ebv, r_v):
         return dust.od94_extinction(restwave, ebv, r_v)
-    
+
     def apply_f99(restwave, ebv, r_v):
         return dust.f99_extinction(restwave, ebv, r_v)
-    
+
     # Apply dust extinction conditionally
     if has_dust:
         ebv = params['ebv']
         r_v = params.get('r_v', 3.1)  # Default R_V = 3.1 if not specified
         dust_type_idx = params['dust_type']
-        
+
         # Use a JAX-friendly approach to select the dust law
         extinction = jnp.zeros_like(restwave)
         extinction = jnp.where(dust_type_idx == 0, apply_ccm89(restwave, ebv, r_v), extinction)
         extinction = jnp.where(dust_type_idx == 1, apply_od94(restwave, ebv, r_v), extinction)
         extinction = jnp.where(dust_type_idx == 2, apply_f99(restwave, ebv, r_v), extinction)
-        
+
         # Apply extinction to rest-frame flux
         rest_flux = dust.apply_extinction(rest_flux, extinction[None, :])
-    
-    integrand = wave[None, :] * trans[None, :] * rest_flux
->>>>>>> ccbea68f
+
+    # Use trans_shifted (which handles transmission shifts) instead of trans
+    integrand = wave[None, :] * trans_shifted[None, :] * rest_flux
     result = jnp.trapezoid(integrand, wave, axis=1) / HC_ERG_AA
 
     # Apply zero point correction if required.
@@ -805,5 +802,5 @@
             trans_original=trans_original
         )
         result = result.at[:, i].set(band_flux)
-    
+
     return result